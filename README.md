--- conflicted
+++ resolved
@@ -118,6 +118,8 @@
 Please note that the proxy was designed as a GUI-based tool from the outset due to the inherently interactive nature of OAuth 2.0 authorisation, and there are limits to its ability to support fully no-GUI operation.
 See the [optional arguments and configuration](#optional-arguments-and-configuration) section of this file for further details.
 
+If your network requires connections to use an existing proxy, you can instruct the script to use this by setting the [proxy handler](https://docs.python.org/3/library/urllib.request.html#urllib.request.ProxyHandler) environment variable `https_proxy` (and/or `http_proxy`) – for example, `https_proxy=localhost python emailproxy.py`.
+
 After installing its requirements, the proxy can be packaged as a single self-contained executable using [pyinstaller](https://pyinstaller.org/) if desired: `pyinstaller --onefile emailproxy.py`.
 If you are using the GUI version of the proxy, you may need to add `--hidden-import timeago.locales.en` until [this `timeago` issue](https://github.com/hustcc/timeago/issues/40) is resolved.
 
@@ -178,23 +180,6 @@
 If you are unable to resolve this by following the [pythonnet installation instructions](https://github.com/pythonnet/pythonnet/wiki/Installation), you may find that installing a [prebuilt wheel](https://www.lfd.uci.edu/~gohlke/pythonlibs/#pythonnet) helps fix the issue.
 Note that the public releases of pythonnet can take some time to be compatible with the latest major python release, so it can be worth using a slightly older version of python, or a pre-release version of pythonnet.
 
-<<<<<<< HEAD
-=======
-If you are using the proxy in a non-GUI environment it is also possible to skip installation of dependencies that apply only to the interactive version.
-To do this, install the script's requirements via `python -m pip install -r requirements-no-gui.txt`, and pass the [`--no-gui`](#optional-arguments-and-configuration) argument when starting the proxy.
-Please note that the proxy was designed as a GUI-based tool from the outset due to the inherently interactive nature of OAuth 2.0 authorisation, and there are limits to its ability to support fully no-GUI operation.
-See the [optional arguments and configuration](#optional-arguments-and-configuration) section of this file for further details.
-
-If your network requires connections to use an existing proxy, you can instruct the script to use this by setting the [proxy handler](https://docs.python.org/3/library/urllib.request.html#urllib.request.ProxyHandler) environment variable `https_proxy` (and/or `http_proxy`) – for example, `https_proxy=localhost python emailproxy.py`.
-
-After installing its requirements, the proxy can be packaged as a single self-contained executable using [pyinstaller](https://pyinstaller.org/) if desired: `pyinstaller --onefile emailproxy.py`.
-If you are using the GUI version of the proxy, you may need to add `--hidden-import timeago.locales.en` until [this timeago issue](https://github.com/hustcc/timeago/issues/40) is resolved.
-
-Python 3.6 or later is required to run the proxy.
-The [python2 branch](https://github.com/simonrob/email-oauth2-proxy/tree/python2) provides minimal compatibility with python 2.7, but with a limited feature set, and only very occasional maintenance.
-See [issue 38](https://github.com/simonrob/email-oauth2-proxy/issues/38) for further discussion.
-
->>>>>>> d1af1821
 ### Known issues
 - With some combinations of operating systems, web engines and virtual environments, keyboard control or input to the proxy's popup authorisation window may not always work.
 On Windows this is normally limited to keyboard shortcuts (i.e., copy/paste), but in some virtual environments on macOS the entire keyboard may not work.
