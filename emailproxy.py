--- conflicted
+++ resolved
@@ -909,25 +909,12 @@
     def close(self):
         if self.server_connection:
             self.server_connection.client_connection = None
-<<<<<<< HEAD
-            try:
-                self.server_connection.close()
-            except AttributeError:
-                pass
-            self.server_connection = None
-        self.proxy_parent.remove_client(self)
-        try:
-            super().close()
-        except OSError:
-            pass
-=======
             with contextlib.suppress(AttributeError):
                 self.server_connection.close()
             self.server_connection = None
         self.proxy_parent.remove_client(self)
         with contextlib.suppress(OSError):
             super().close()
->>>>>>> 991237f7
 
 
 class IMAPOAuth2ClientConnection(OAuth2ClientConnection):
@@ -1295,23 +1282,11 @@
     def close(self):
         if self.client_connection:
             self.client_connection.server_connection = None
-<<<<<<< HEAD
-            try:
-                self.client_connection.close()
-            except AttributeError:
-                pass
-            self.client_connection = None
-        try:
-            super().close()
-        except OSError:
-            pass
-=======
             with contextlib.suppress(AttributeError):
                 self.client_connection.close()
             self.client_connection = None
         with contextlib.suppress(OSError):
             super().close()
->>>>>>> 991237f7
 
 
 class IMAPOAuth2ServerConnection(OAuth2ServerConnection):
@@ -1539,18 +1514,10 @@
         self.client_connections = []
 
     def info_string(self):
-        return '%s server at %s:%d (%s) proxying %s:%d (%s)%s' % (
+        return '%s server at %s:%d (%s) proxying %s:%d (%s)' % (
             self.proxy_type, self.local_address[0], self.local_address[1],
-<<<<<<< HEAD
-            'TLS' if self.ssl_connection else 'unsecured',
-            self.server_address[0], self.server_address[1],
-            'STARTTLS' if self.custom_configuration['starttls'] else 'SSL/TLS',
-            (' with plugins: %s' % list(self.custom_configuration['plugin_configuration'].keys())) if
-            self.custom_configuration['plugin_configuration'] else '')
-=======
             'TLS' if self.ssl_connection else 'unsecured', self.server_address[0], self.server_address[1],
             'STARTTLS' if self.custom_configuration['starttls'] else 'SSL/TLS')
->>>>>>> 991237f7
 
     def handle_accept(self):
         Log.debug('New incoming connection to', self.info_string())
@@ -1587,16 +1554,12 @@
                 new_server_connection.client_connection = new_client_connection
                 self.client_connections.append(new_client_connection)
 
-<<<<<<< HEAD
                 for i, plugin in enumerate(configuration['plugins']):
                     # noinspection PyProtectedMember
                     plugin._register_senders(configuration['plugins'][i + 1:], new_server_connection.send,
                                              list(reversed(configuration['plugins'][:i])), new_client_connection.send)
 
-                threading.Thread(target=self.run_server, args=(new_client_connection, socket_map, address),
-=======
                 threading.Thread(target=OAuth2Proxy.run_server, args=(new_client_connection, socket_map, address),
->>>>>>> 991237f7
                                  name='EmailOAuth2Proxy-connection-%d' % address[1], daemon=True).start()
 
             except TypeError as e:
@@ -2389,12 +2352,8 @@
             custom_configuration = {
                 'starttls': config.getboolean(section, 'starttls', fallback=False) if server_type == 'SMTP' else False,
                 'local_certificate_path': config.get(section, 'local_certificate_path', fallback=None),
-<<<<<<< HEAD
                 'local_key_path': config.get(section, 'local_key_path', fallback=None),
                 'plugin_configuration': imported_plugins
-=======
-                'local_key_path': config.get(section, 'local_key_path', fallback=None)
->>>>>>> 991237f7
             }
 
             if not server_address:  # all other values are checked, regex matched or have a fallback above
