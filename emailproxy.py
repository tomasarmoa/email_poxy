--- conflicted
+++ resolved
@@ -6,11 +6,7 @@
 __author__ = 'Simon Robinson'
 __copyright__ = 'Copyright (c) 2022 Simon Robinson'
 __license__ = 'Apache 2.0'
-<<<<<<< HEAD
-__version__ = '2022-12-14'  # ISO 8601 (YYYY-MM-DD)
-=======
-__version__ = '2022-12-03'  # ISO 8601 (YYYY-MM-DD)
->>>>>>> 0b6c28c9
+__version__ = '2022-12-23'  # ISO 8601 (YYYY-MM-DD)
 
 import argparse
 import base64
@@ -641,19 +637,11 @@
                 response_queue_reference.put(QUEUE_SENTINEL)  # make sure all watchers exit
                 return False, '%s is shutting down' % APP_NAME
 
-<<<<<<< HEAD
             if data['permission_url'] == permission_url and data['username'] == username:  # a response meant for us
-                # to improve no-GUI mode we also support the use of a local server to receive the OAuth redirection
-                # (note: not enabled by default because no-GUI mode is typically unattended, but useful in some cases)
-                if 'expired' in data and data['expired']:  # local server auth wsgi request error or failure
-                    return False, 'Local server auth request failed'
-=======
-            elif data['permission_url'] == permission_url and data['username'] == username:  # a response meant for us
                 # to improve no-GUI mode we also support the use of a local redirection receiver server or terminal
                 # entry to authenticate; this result is a timeout, wsgi request error/failure, or terminal auth ctrl+c
                 if 'expired' in data and data['expired']:
                     return False, 'No-GUI authorisation request failed or timed out'
->>>>>>> 0b6c28c9
 
                 if 'local_server_auth' in data:
                     threading.Thread(target=OAuth2Helper.start_redirection_receiver_server, args=(data,),
@@ -2164,13 +2152,13 @@
     def system_open(path):
         AppConfig.save()  # so we are always editing the most recent version of the file
         if sys.platform == 'darwin':
-            result = os.system('open "%s"' % path)
+            result = subprocess.call(['open', path])
             if result != 0:  # no default editor found for this file type; open as a text file
-                os.system('open -t "%s"' % path)
+                subprocess.call(['open', '-t', path])
         elif sys.platform == 'win32':
             os.startfile(path)
         elif sys.platform.startswith('linux'):
-            os.system('xdg-open "%s"' % path)
+            subprocess.call(['xdg-open', path])
         else:
             pass  # nothing we can do
 
@@ -2462,7 +2450,7 @@
                     for replacement in (('\\', '\\\\'), ('"', '\\"')):  # osascript approach requires sanitisation
                         text = text.replace(*replacement)
                         title = title.replace(*replacement)
-                    os.system('osascript -e \'display notification "%s" with title "%s"\'' % (text, title))
+                    subprocess.call(['osascript', '-e', 'display notification "%s" with title "%s"' % (text, title)])
 
             elif self.icon.HAS_NOTIFICATION:
                 self.icon.remove_notification()
@@ -2634,49 +2622,29 @@
                 break
             if not data['expired']:
                 Log.info('Authorisation request received for', data['username'],
-                         '(local server auth mode)' if self.args.local_server_auth else '(interactive mode)')
+                         '(local server auth mode)' if self.args.local_server_auth else '(external auth mode)' if
+                         self.args.external_auth else '(interactive mode)')
                 if self.args.local_server_auth:
+                    self.notify(APP_NAME, 'Local server auth mode: please authorise a request for account %s' %
+                                data['username'])
                     data['local_server_auth'] = True
                     RESPONSE_QUEUE.put(data)  # local server auth is handled by the client/server connections
-                    self.notify(APP_NAME,
-                                'Local server auth mode: please authorise a request for account %s' % data['username'])
+                elif self.args.external_auth and self.args.no_gui:
+                    if sys.stdin.isatty():
+                        self.notify(APP_NAME, 'No-GUI external auth mode: please authorise a request for account '
+                                              '%s' % data['username'])
+                        self.terminal_external_auth_prompt(data)
+                    else:
+                        Log.error('Not running interactively; unable to handle no-GUI external auth request')
                 elif icon:
                     self.authorisation_requests.append(data)
                     icon.update_menu()  # force refresh the menu
                     self.notify(APP_NAME, 'Please authorise your account %s from the menu' % data['username'])
             else:
-<<<<<<< HEAD
                 for request in self.authorisation_requests[:]:  # iterate over a copy; remove from original
                     if request['permission_url'] == data['permission_url']:
                         self.authorisation_requests.remove(request)
                         break  # we could have multiple simultaneous requests, some not yet expired
-=======
-                if not data['expired']:
-                    Log.info('Authorisation request received for', data['username'],
-                             '(local server auth mode)' if self.args.local_server_auth else '(external auth mode)' if
-                             self.args.external_auth else '(interactive mode)')
-                    if self.args.local_server_auth:
-                        self.notify(APP_NAME, 'Local server auth mode: please authorise a request for account %s' %
-                                    data['username'])
-                        data['local_server_auth'] = True
-                        RESPONSE_QUEUE.put(data)  # local server auth is handled by the client/server connections
-                    elif self.args.external_auth and self.args.no_gui:
-                        if sys.stdin.isatty():
-                            self.notify(APP_NAME, 'No-GUI external auth mode: please authorise a request for account '
-                                                  '%s' % data['username'])
-                            self.terminal_external_auth_prompt(data)
-                        else:
-                            Log.error('Not running interactively; unable to handle no-GUI external auth request')
-                    elif icon:
-                        self.authorisation_requests.append(data)
-                        icon.update_menu()  # force refresh the menu
-                        self.notify(APP_NAME, 'Please authorise your account %s from the menu' % data['username'])
-                else:
-                    for request in self.authorisation_requests[:]:  # iterate over a copy; remove from original
-                        if request['permission_url'] == data['permission_url']:
-                            self.authorisation_requests.remove(request)
-                            break  # we could have multiple simultaneous requests, some not yet expired
->>>>>>> 0b6c28c9
 
     @staticmethod
     def run_proxy():
