--- conflicted
+++ resolved
@@ -4,11 +4,7 @@
 __author__ = 'Simon Robinson'
 __copyright__ = 'Copyright (c) 2022 Simon Robinson'
 __license__ = 'Apache 2.0'
-<<<<<<< HEAD
 __version__ = '2022-08-22'  # ISO 8601 (YYYY-MM-DD)
-=======
-__version__ = '2022-08-05'  # ISO 8601 (YYYY-MM-DD)
->>>>>>> 02636f0e
 
 import argparse
 import asyncore
